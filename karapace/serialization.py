--- conflicted
+++ resolved
@@ -72,11 +72,7 @@
 
     async def post_new_schema(self, subject: str, schema: TypedSchema) -> int:
         if schema.schema_type is SchemaType.PROTOBUF:
-<<<<<<< HEAD
-            payload = {"schema": schema.to_json(), "schemaType": schema.schema_type.value}
-=======
             payload = {"schema": str(schema), "schemaType": schema.schema_type.value}
->>>>>>> 4b88525d
         else:
             payload = {"schema": json_encode(schema.to_json()), "schemaType": schema.schema_type.value}
         result = await self.client.post(f"subjects/{quote(subject)}/versions", json=payload)

"""
karapace -
Custom middleware system on top of `aiohttp` implementing HTTP server and
client components for use in Aiven's REST applications.

Copyright (c) 2023 Aiven Ltd
See LICENSE for details
"""
from accept_types import get_best_match
from http import HTTPStatus
from karapace.config import Config, create_server_ssl_context
from karapace.metrics import Metrics
from karapace.utils import json_decode, json_encode
from karapace.version import __version__
from typing import Callable, Dict, NoReturn, Optional, overload, Union

import aiohttp
import aiohttp.web
import aiohttp.web_exceptions
import asyncio
import cgi  # pylint: disable=deprecated-module
import hashlib
import logging
import re
import time

SERVER_NAME = f"Karapace/{__version__}"
JSON_CONTENT_TYPE = "application/json"

SCHEMA_CONTENT_TYPES = [
    "application/vnd.schemaregistry.v1+json",
    "application/vnd.schemaregistry+json",
    JSON_CONTENT_TYPE,
    "application/octet-stream",
]
SCHEMA_ACCEPT_VALUES = [
    "application/vnd.schemaregistry.v1+json",
    "application/vnd.schemaregistry+json",
    JSON_CONTENT_TYPE,
]

# TODO -> accept more general values as well
REST_CONTENT_TYPE_RE = re.compile(
    r"application/((vnd\.kafka(\.(?P<embedded_format>avro|json|protobuf|binary|jsonschema))?(\.(?P<api_version>v[12]))?"
    r"\+(?P<serialization_format>json))|(?P<general_format>json|octet-stream))"
)

REST_ACCEPT_RE = re.compile(
    r"(application|\*)/((vnd\.kafka(\.(?P<embedded_format>avro|json|"
    r"protobuf|binary|jsonschema))?(\.(?P<api_version>v[12]))?\+"
    r"(?P<serialization_format>json))|(?P<general_format>json|\*))"
)


def is_success(http_status: HTTPStatus) -> bool:
    """True if response has a 2xx status_code"""
    return http_status.value >= 200 and http_status.value < 300


class HTTPRequest:
    def __init__(
        self,
        *,
        url: str,
        query,
        headers: Dict[str, str],
        path_for_stats: str,
        method: str,
        content_type: Optional[str] = None,
        accepts: Optional[str] = None,
    ):
        self.url = url
        self.headers = headers
        self._header_cache: Dict[str, Optional[str]] = {}
        self.query = query
        self.content_type = content_type
        self.accepts = accepts
        self.path_for_stats = path_for_stats
        self.method = method
        self.json: Optional[dict] = None

    @overload
    def get_header(self, header: str) -> Optional[str]:
        ...

    @overload
    def get_header(self, header: str, default_value: str) -> str:
        ...

    def get_header(self, header, default_value=None):
        upper_cased = header.upper()
        if upper_cased in self._header_cache:
            return self._header_cache[upper_cased]
        for h in self.headers.keys():
            if h.upper() == upper_cased:
                value = self.headers[h]
                self._header_cache[upper_cased] = value
                return value
        if upper_cased == "CONTENT-TYPE":
            # sensible default
            self._header_cache[upper_cased] = JSON_CONTENT_TYPE
        else:
            self._header_cache[upper_cased] = default_value
        return self._header_cache[upper_cased]

    def __repr__(self):
        return f"HTTPRequest(url={self.url} query={self.query} method={self.method} json={self.json!r})"


class HTTPResponse(Exception):
    """A custom Response object derived from Exception so it can be raised
    in response handler callbacks."""

    status: HTTPStatus
    json: Union[None, list, dict]

    def __init__(
        self,
        body,
        *,
        status: HTTPStatus = HTTPStatus.OK,
        content_type: Optional[str] = None,
        headers: Optional[Dict[str, str]] = None,
    ) -> None:
        self.body = body
        self.status = status
        self.headers = dict(headers) if headers else {}

        if isinstance(body, (dict, list)):
            self.headers["Content-Type"] = JSON_CONTENT_TYPE
            self.json = body
        else:
            self.json = None
        if content_type:
            self.headers["Content-Type"] = content_type
        super().__init__(f"HTTPResponse {status.value}")
        if not is_success(status):
            Metrics().error()

    def ok(self) -> bool:
        """True if resposne has a 2xx status_code"""
        return is_success(self.status)

    def __repr__(self) -> str:
        return f"HTTPResponse(status={self.status} body={self.body})"


def http_error(message, content_type: str, code: HTTPStatus) -> NoReturn:
    raise HTTPResponse(
        body=json_encode(
            {
                "error_code": code,
                "message": message,
            },
            binary=True,
        ),
        headers={"Content-Type": content_type},
        status=code,
    )


class RestApp:
    def __init__(
        self, *, app_name: str, config: Config, not_ready_handler: Optional[Callable[[HTTPRequest], None]] = None
    ) -> None:
        self.app_name = app_name
        self.config = config
        self.app_request_metric = f"{app_name}_request"
        self.app = self._create_aiohttp_application(config=config)
        self.log = logging.getLogger(self.app_name)
<<<<<<< HEAD
        Metrics().setup(config)
        self.stats = Metrics().stats_client
        self.app.on_cleanup.append(self.close_by_app)
=======
        self.stats = StatsClient(config=config)
        self.app.on_shutdown.append(self.close_by_app)
>>>>>>> cf07eb84
        self.not_ready_handler = not_ready_handler

    def _create_aiohttp_application(self, *, config: Config) -> aiohttp.web.Application:
        return aiohttp.web.Application(client_max_size=config["http_request_max_size"])

    async def close_by_app(self, app: aiohttp.web.Application) -> None:  # pylint: disable=unused-argument
        await self.close()

    async def close(self) -> None:
        """Method used to free all the resources allocated by the applicaiton.

        This will be called as a callback by the aiohttp server. It needs to be
        set as hook because the awaitables have to run inside the event loop
        created by the aiohttp library.
        """
        Metrics().cleanup()

    @staticmethod
    def cors_and_server_headers_for_request(*, request, origin="*"):  # pylint: disable=unused-argument
        return {
            "Access-Control-Allow-Origin": origin,
            "Access-Control-Allow-Methods": "DELETE, GET, OPTIONS, POST, PUT",
            "Access-Control-Allow-Headers": "Authorization, Content-Type",
            "Server": SERVER_NAME,
        }

    def check_rest_headers(self, request: HTTPRequest) -> dict:
        method = request.method
        default_content = "application/vnd.kafka.json.v2+json"
        default_accept = "*/*"
        result = {"content_type": default_content}
        content_matcher = REST_CONTENT_TYPE_RE.search(
            cgi.parse_header(request.get_header("Content-Type", default_content))[0]
        )
        accept_matcher = REST_ACCEPT_RE.search(cgi.parse_header(request.get_header("Accept", default_accept))[0])
        if method in {"POST", "PUT"}:
            if not content_matcher:
                http_error(
                    message="HTTP 415 Unsupported Media Type",
                    content_type=result["content_type"],
                    code=HTTPStatus.UNSUPPORTED_MEDIA_TYPE,
                )
        if content_matcher and accept_matcher:
            header_info = content_matcher.groupdict()
            header_info["embedded_format"] = header_info.get("embedded_format") or "binary"
            result["requests"] = header_info
            result["accepts"] = accept_matcher.groupdict()
            return result
        http_error(
            message="HTTP 406 Not Acceptable",
            content_type=result["content_type"],
            code=HTTPStatus.NOT_ACCEPTABLE,
        )

    def check_schema_headers(self, request: HTTPRequest):
        method = request.method
        response_default_content_type = "application/vnd.schemaregistry.v1+json"
        content_type = request.get_header("Content-Type", JSON_CONTENT_TYPE)

        if method in {"POST", "PUT"} and cgi.parse_header(content_type)[0] not in SCHEMA_CONTENT_TYPES:
            http_error(
                message="HTTP 415 Unsupported Media Type",
                content_type=response_default_content_type,
                code=HTTPStatus.UNSUPPORTED_MEDIA_TYPE,
            )
        accept_val = request.get_header("Accept")
        if accept_val:
            if accept_val in ("*/*", "*") or accept_val.startswith("*/"):
                return response_default_content_type
            content_type_match = get_best_match(accept_val, SCHEMA_ACCEPT_VALUES)
            if not content_type_match:
                self.log.debug("Unexpected Accept value: %r", accept_val)
                http_error(
                    message="HTTP 406 Not Acceptable",
                    content_type=response_default_content_type,
                    code=HTTPStatus.NOT_ACCEPTABLE,
                )
            return content_type_match
        return response_default_content_type

    async def _handle_request(
        self,
        *,
        request,
        path_for_stats,
        callback,
        schema_request=False,
        callback_with_request=False,
        json_request=False,
        rest_request=False,
        user=None,
    ):
        start_time = time.monotonic()
        resp = None
        rapu_request = HTTPRequest(
            headers=request.headers,
            query=request.query,
            method=request.method,
            url=request.url,
            path_for_stats=path_for_stats,
        )

        try:
            if request.method == "OPTIONS":
                origin = request.headers.get("Origin")
                if not origin:
                    raise HTTPResponse(body="OPTIONS missing Origin", status=HTTPStatus.BAD_REQUEST)
                headers = self.cors_and_server_headers_for_request(request=rapu_request, origin=origin)

                raise HTTPResponse(body=b"", status=HTTPStatus.OK, headers=headers)

            body = await request.read()
            if body:
                Metrics().request(len(body))
            else:
                Metrics().request(0)
            if json_request:
                if not body:
                    raise HTTPResponse(body="Missing request JSON body", status=HTTPStatus.BAD_REQUEST)
                try:
                    _, options = cgi.parse_header(rapu_request.get_header("Content-Type"))
                    charset = options.get("charset", "utf-8")
                    body_string = body.decode(charset)
                    rapu_request.json = json_decode(body_string)
                except UnicodeDecodeError:
                    raise HTTPResponse(  # pylint: disable=raise-missing-from
                        body=f"Request body is not valid {charset}", status=HTTPStatus.BAD_REQUEST
                    )
                except LookupError:
                    raise HTTPResponse(  # pylint: disable=raise-missing-from
                        body=f"Unknown charset {charset}", status=HTTPStatus.BAD_REQUEST
                    )
                except ValueError:
                    raise HTTPResponse(  # pylint: disable=raise-missing-from
                        body="Invalid request JSON body", status=HTTPStatus.BAD_REQUEST
                    )
            else:
                if body not in {b"", b"{}"}:
                    raise HTTPResponse(body="No request body allowed for this operation", status=HTTPStatus.BAD_REQUEST)

            callback_kwargs = dict(request.match_info)
            if callback_with_request:
                callback_kwargs["request"] = rapu_request

            if rest_request:
                params = self.check_rest_headers(rapu_request)
                if "requests" in params:
                    rapu_request.content_type = params["requests"]
                    params.pop("requests")
                if "accepts" in params:
                    rapu_request.accepts = params["accepts"]
                    params.pop("accepts")
                callback_kwargs.update(params)

            if schema_request:
                content_type = self.check_schema_headers(rapu_request)
                callback_kwargs["content_type"] = content_type

            if user is not None:
                callback_kwargs["user"] = user

            try:
                if self.not_ready_handler is not None:
                    await self.not_ready_handler(rapu_request)
                data = await callback(**callback_kwargs)
                status = HTTPStatus.OK
                headers = {}
            except HTTPResponse as ex:
                data = ex.body
                status = ex.status
                headers = ex.headers
            except asyncio.CancelledError:
                # Re-raise if aiohttp cancelled the task (e.g. client disconnected) without internal server error
                raise
            except:  # pylint: disable=bare-except
                self.log.exception("Internal server error")
                headers = {"Content-Type": "application/json"}
                data = {"error_code": HTTPStatus.INTERNAL_SERVER_ERROR.value, "message": "Internal server error"}
                status = HTTPStatus.INTERNAL_SERVER_ERROR
            headers.update(self.cors_and_server_headers_for_request(request=rapu_request))

            if isinstance(data, (dict, list)):
                resp_bytes = json_encode(data, sort_keys=True, binary=True)
            elif isinstance(data, str):
                if "Content-Type" not in headers:
                    headers["Content-Type"] = "text/plain; charset=utf-8"
                resp_bytes = data.encode("utf-8")
            else:
                resp_bytes = data

            # On 204 - NO CONTENT there is no point of calculating cache headers
            if is_success(status):
                if resp_bytes:
                    etag = f'"{hashlib.md5(resp_bytes).hexdigest()}"'
                else:
                    etag = '""'
                if_none_match = request.headers.get("if-none-match")
                if if_none_match and if_none_match.replace("W/", "") == etag:
                    status = HTTPStatus.NOT_MODIFIED
                    resp_bytes = b""

                headers["access-control-expose-headers"] = "etag"
                headers["etag"] = etag

            resp = aiohttp.web.Response(body=resp_bytes, status=status.value, headers=headers)
        except HTTPResponse as ex:
            if isinstance(ex.body, str):
                resp = aiohttp.web.Response(text=ex.body, status=ex.status.value, headers=ex.headers)
            else:
                resp = aiohttp.web.Response(body=ex.body, status=ex.status.value, headers=ex.headers)
        except aiohttp.web_exceptions.HTTPRequestEntityTooLarge:
            # This exception is not our usual http response, so to keep a consistent error interface
            # we construct http response manually here
            status = HTTPStatus.REQUEST_ENTITY_TOO_LARGE
            body = json_encode(
                {
                    "error_code": status,
                    "message": "HTTP Request Entity Too Large",
                },
                binary=True,
            )
            headers = {"Content-Type": "application/json"}
            resp = aiohttp.web.Response(body=body, status=status.value, headers=headers)

        except asyncio.CancelledError:
            self.log.debug("Client closed connection")
            raise
        except Exception as ex:  # pylint: disable=broad-except
            self.stats.unexpected_exception(ex=ex, where="rapu_wrapped_callback")
            self.log.exception("Unexpected error handling user request: %s %s", request.method, request.url)
            resp = aiohttp.web.Response(text="Internal Server Error", status=HTTPStatus.INTERNAL_SERVER_ERROR.value)
        finally:
            Metrics().response(resp.content_length)
            Metrics().latency((time.monotonic() - start_time) * 1000)
            self.stats.timing(
                self.app_request_metric,
                time.monotonic() - start_time,
                tags={
                    "path": path_for_stats,
                    # no `resp` means that we had a failure in exception handler
                    "result": resp.status if resp else 0,
                    "method": request.method,
                },
            )

        return resp

    def route(
        self,
        path,
        *,
        callback,
        method,
        schema_request=False,
        with_request=None,
        json_body=None,
        rest_request=False,
        auth=None,
    ):
        # pretty path for statsd reporting
        path_for_stats = re.sub(r"<[\w:]+>", "x", path)

        # bottle compatible routing
        aio_route = path
        aio_route = re.sub(r"<(\w+):path>", r"{\1:.+}", aio_route)
        aio_route = re.sub(r"<(\w+)>", r"{\1}", aio_route)

        if (method in {"POST", "PUT"}) and with_request is None:
            with_request = True

        if with_request and json_body is None:
            json_body = True

        async def wrapped_callback(request):
            if auth is not None:
                user = auth.authenticate(request)
            else:
                user = None

            return await self._handle_request(
                request=request,
                path_for_stats=path_for_stats,
                callback=callback,
                schema_request=schema_request,
                callback_with_request=with_request,
                json_request=json_body,
                rest_request=rest_request,
                user=user,
            )

        async def wrapped_cors(request):
            return await self._handle_request(
                request=request,
                path_for_stats=path_for_stats,
                callback=None,
            )

        if not aio_route.endswith("/"):
            self.app.router.add_route(method, aio_route + "/", wrapped_callback)
            self.app.router.add_route(method, aio_route, wrapped_callback)
        else:
            self.app.router.add_route(method, aio_route, wrapped_callback)
            self.app.router.add_route(method, aio_route[:-1], wrapped_callback)
        try:
            self.app.router.add_route("OPTIONS", aio_route, wrapped_cors)
        except RuntimeError as ex:
            if "Added route will never be executed, method OPTIONS is already registered" not in str(ex):
                raise

    def run(self) -> None:
        ssl_context = create_server_ssl_context(self.config)

        aiohttp.web.run_app(
            app=self.app,
            host=self.config["host"],
            port=self.config["port"],
            ssl_context=ssl_context,
            access_log_class=self.config["access_log_class"],
            access_log_format='%Tfs %{x-client-ip}i "%r" %s "%{user-agent}i" response=%bb request_body=%{content-length}ib',
        )<|MERGE_RESOLUTION|>--- conflicted
+++ resolved
@@ -168,14 +168,9 @@
         self.app_request_metric = f"{app_name}_request"
         self.app = self._create_aiohttp_application(config=config)
         self.log = logging.getLogger(self.app_name)
-<<<<<<< HEAD
         Metrics().setup(config)
         self.stats = Metrics().stats_client
-        self.app.on_cleanup.append(self.close_by_app)
-=======
-        self.stats = StatsClient(config=config)
         self.app.on_shutdown.append(self.close_by_app)
->>>>>>> cf07eb84
         self.not_ready_handler = not_ready_handler
 
     def _create_aiohttp_application(self, *, config: Config) -> aiohttp.web.Application:

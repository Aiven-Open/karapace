from asyncio import Lock
from collections import defaultdict, namedtuple
from functools import partial
from http import HTTPStatus
from kafka import KafkaConsumer
from kafka.errors import IllegalStateError, KafkaConfigurationError, KafkaError
from kafka.structs import OffsetAndMetadata, TopicPartition
from karapace.kafka_rest_apis.error_codes import RESTErrorCodes
from karapace.karapace import empty_response, KarapaceBase
from karapace.serialization import InvalidMessageHeader, InvalidPayload, SchemaRegistryDeserializer
from karapace.utils import convert_to_int
from struct import error as UnpackError
from typing import Tuple
from urllib.parse import urljoin

import asyncio
import base64
import logging
import time
import ujson
import uuid

KNOWN_FORMATS = {"json", "avro", "binary", "jsonschema", "protobuf"}
OFFSET_RESET_STRATEGIES = {"latest", "earliest"}

TypedConsumer = namedtuple("TypedConsumer", ["consumer", "serialization_format", "config"])
LOG = logging.getLogger(__name__)


def new_name() -> str:
    return str(uuid.uuid4())


class ConsumerManager:
    def __init__(self, config: dict) -> None:
        self.config = config
<<<<<<< HEAD
        self.protocol = "https" if self.config["use_secured_proxy"] else "http"
        if self.config["advertised_port"] is None:
            self.hostname = f"{self.protocol}://{self.config['advertised_hostname']}:{self.config['port']}"
        else:
            self.hostname = f"{self.protocol}://{self.config['advertised_hostname']}:{self.config['advertised_port']}"
        self.log = logging.getLogger("RestConsumerManager")
=======
        self.hostname = f"http://{self.config['advertised_hostname']}:{self.config['port']}"
>>>>>>> eb5a7720
        self.deserializer = SchemaRegistryDeserializer(config=config)
        self.consumers = {}
        self.consumer_locks = defaultdict(Lock)

    @staticmethod
    def _assert(cond: bool, code: HTTPStatus, sub_code: int, message: str, content_type: str) -> None:
        if not cond:
            KarapaceBase.r(content_type=content_type, status=code, body={"message": message, "error_code": sub_code})

    def _assert_consumer_exists(self, internal_name: Tuple[str, str], content_type: str) -> None:
        if internal_name not in self.consumers:
            KarapaceBase.not_found(
                message=f"Consumer for {internal_name} not found among {list(self.consumers.keys())}",
                content_type=content_type,
                sub_code=RESTErrorCodes.CONSUMER_NOT_FOUND.value,
            )

    @staticmethod
    def _assert_positive_number(
        container: dict,
        key: str,
        content_type: str,
        code: HTTPStatus = HTTPStatus.INTERNAL_SERVER_ERROR,
        sub_code: int = RESTErrorCodes.INVALID_VALUE.value,
    ) -> None:
        ConsumerManager._assert_has_key(container, key, content_type)
        ConsumerManager._assert(
            isinstance(container[key], int) and container[key] >= 0,
            code=code,
            sub_code=sub_code,
            content_type=content_type,
            message=f"{key} must be a positive number",
        )

    @staticmethod
    def _assert_has_key(element: dict, key: str, content_type: str) -> None:
        ConsumerManager._assert(
            key in element,
            code=HTTPStatus.INTERNAL_SERVER_ERROR,
            sub_code=RESTErrorCodes.INVALID_VALUE.value,
            message=f"{key} missing from {element}",
            content_type=content_type,
        )

    @staticmethod
    def _has_topic_and_partition_keys(topic_data: dict, content_type: str):
        for k in ["topic", "partition"]:
            ConsumerManager._assert_has_key(topic_data, k, content_type)

    @staticmethod
    def _topic_and_partition_valid(cluster_metadata: dict, topic_data: dict, content_type: str):
        ConsumerManager._has_topic_and_partition_keys(topic_data, content_type)
        topic = topic_data["topic"]
        partition = topic_data["partition"]
        if topic not in cluster_metadata["topics"]:
            KarapaceBase.not_found(
                message=f"Topic {topic} not found", content_type=content_type, sub_code=RESTErrorCodes.TOPIC_NOT_FOUND.value
            )
        partitions = {pi["partition"] for pi in cluster_metadata["topics"][topic]["partitions"]}
        if partition not in partitions:
            KarapaceBase.not_found(
                message=f"Partition {partition} not found for topic {topic}",
                content_type=content_type,
                sub_code=RESTErrorCodes.PARTITION_NOT_FOUND.value,
            )

    @staticmethod
    def create_internal_name(group_name: str, consumer_name: str) -> Tuple[str, str]:
        return group_name, consumer_name

    @staticmethod
    def _validate_create_consumer(request: dict, content_type: str) -> None:
        consumer_data_valid = partial(
            ConsumerManager._assert,
            content_type=content_type,
            code=HTTPStatus.UNPROCESSABLE_ENTITY,
            sub_code=RESTErrorCodes.INVALID_CONSUMER_PARAMETERS.value,
        )
        request["format"] = request.get("format", "binary")
        consumer_data_valid(request["format"] in KNOWN_FORMATS, message="Invalid format type")
        min_bytes_key = "fetch.min.bytes"
        consumer_data_valid(
            min_bytes_key not in request or isinstance(request[min_bytes_key], int) and request[min_bytes_key] >= -1,
            message=f"Expected {min_bytes_key} to be >= -1",
        )
        auto_reset_key = "auto.offset.reset"
        consumer_data_valid(
            cond=auto_reset_key not in request or request[auto_reset_key].lower() in OFFSET_RESET_STRATEGIES,
            message=f"Invalid value bar for configuration {auto_reset_key}: "
            f"String must be one of: {OFFSET_RESET_STRATEGIES}",
        )

    @staticmethod
    def _illegal_state_fail(message: str, content_type: str) -> None:
        ConsumerManager._assert(
            cond=False,
            code=HTTPStatus.CONFLICT,
            sub_code=RESTErrorCodes.ILLEGAL_STATE.value,
            content_type=content_type,
            message=message,
        )

    @staticmethod
    def _update_partition_assignments(consumer: KafkaConsumer):
        # This is (should be?) equivalent to calling poll on the consumer.
        # which would return 0 results, since the subscription we just created will mean
        # a rejoin is needed, which skips the actual fetching. Nevertheless, an actual call to poll is to be avoided
        # and a better solution to this is desired (extend the consumer??)

        # pylint: disable=protected-access
        consumer._coordinator.poll()
        if not consumer._subscription.has_all_fetch_positions():
            consumer._update_fetch_positions(consumer._subscription.missing_fetch_positions())
        # pylint: enable=protected-access

    # external api below
    # CONSUMER
    async def create_consumer(self, group_name: str, request_data: dict, content_type: str):
        group_name = group_name.strip("/")
        consumer_name = request_data.get("name") or new_name()
        internal_name = self.create_internal_name(group_name, consumer_name)
        async with self.consumer_locks[internal_name]:
            if internal_name in self.consumers:
                LOG.warning(
                    "Error creating duplicate consumer in group %s with id %s",
                    group_name,
                    consumer_name,
                )
                KarapaceBase.r(
                    status=HTTPStatus.CONFLICT,
                    content_type=content_type,
                    body={
                        "error_code": RESTErrorCodes.CONSUMER_ALREADY_EXISTS.value,
                        "message": f"Consumer {consumer_name} already exists",
                    },
                )
            self._validate_create_consumer(request_data, content_type)
            for k in ["consumer.request.timeout.ms", "fetch_min_bytes"]:
                convert_to_int(request_data, k, content_type)
            LOG.info(
                "Creating new consumer in group. group name: %s consumer name: %s request_data %r",
                group_name,
                consumer_name,
                request_data,
            )
            try:
                enable_commit = request_data.get("auto.commit.enable", self.config["consumer_enable_auto_commit"])
                if isinstance(enable_commit, str):
                    enable_commit = enable_commit.lower() == "true"
                request_data["consumer.request.timeout.ms"] = request_data.get(
                    "consumer.request.timeout.ms", self.config["consumer_request_timeout_ms"]
                )
                request_data["auto.commit.enable"] = enable_commit
                request_data["auto.offset.reset"] = request_data.get("auto.offset.reset", "earliest")
                fetch_min_bytes = request_data.get("fetch.min.bytes", self.config["fetch_min_bytes"])
                c = await self.create_kafka_consumer(fetch_min_bytes, group_name, internal_name, request_data)
            except KafkaConfigurationError as e:
                KarapaceBase.internal_error(str(e), content_type)
            self.consumers[internal_name] = TypedConsumer(
                consumer=c, serialization_format=request_data["format"], config=request_data
            )
            base_uri = urljoin(self.hostname, f"consumers/{group_name}/instances/{consumer_name}")
            KarapaceBase.r(content_type=content_type, body={"base_uri": base_uri, "instance_id": consumer_name})

    async def create_kafka_consumer(self, fetch_min_bytes, group_name, internal_name, request_data):
        while True:
            try:
                session_timeout_ms = self.config["session_timeout_ms"]
                request_timeout_ms = max(
                    session_timeout_ms,
                    KafkaConsumer.DEFAULT_CONFIG["request_timeout_ms"],
                    request_data["consumer.request.timeout.ms"],
                )
                c = KafkaConsumer(
                    bootstrap_servers=self.config["bootstrap_uri"],
                    client_id=internal_name,
                    security_protocol=self.config["security_protocol"],
                    ssl_cafile=self.config["ssl_cafile"],
                    ssl_certfile=self.config["ssl_certfile"],
                    ssl_keyfile=self.config["ssl_keyfile"],
                    sasl_mechanism=self.config["sasl_mechanism"],
                    sasl_plain_username=self.config["sasl_plain_username"],
                    sasl_plain_password=self.config["sasl_plain_password"],
                    group_id=group_name,
                    fetch_min_bytes=fetch_min_bytes,
                    fetch_max_bytes=self.config["consumer_request_max_bytes"],
                    request_timeout_ms=request_timeout_ms,
                    enable_auto_commit=request_data["auto.commit.enable"],
                    auto_offset_reset=request_data["auto.offset.reset"],
                    session_timeout_ms=session_timeout_ms,
                )
                return c
            except:  # pylint: disable=bare-except
                LOG.exception("Unable to create consumer, retrying")
                await asyncio.sleep(1)

    async def delete_consumer(self, internal_name: Tuple[str, str], content_type: str):
        LOG.info("Deleting consumer for %s", internal_name)
        self._assert_consumer_exists(internal_name, content_type)
        async with self.consumer_locks[internal_name]:
            try:
                c = self.consumers.pop(internal_name)
                c.consumer.close()
                self.consumer_locks.pop(internal_name)
            except:  # pylint: disable=bare-except
                LOG.exception("Unable to properly dispose of consumer")
            finally:
                empty_response()

    # OFFSETS
    async def commit_offsets(
        self, internal_name: Tuple[str, str], content_type: str, request_data: dict, cluster_metadata: dict
    ):
        LOG.info("Committing offsets for %s", internal_name)
        self._assert_consumer_exists(internal_name, content_type)
        if request_data:
            self._assert_has_key(request_data, "offsets", content_type)
        payload = {}
        for el in request_data.get("offsets", []):
            for k in ["partition", "offset"]:
                convert_to_int(el, k, content_type)
            # If we commit for a partition that does not belong to this consumer, then the internal error raised
            # is marked as retriable, and thus the commit method will remain blocked in what looks like an infinite loop
            self._topic_and_partition_valid(cluster_metadata, el, content_type)
            payload[TopicPartition(el["topic"], el["partition"])] = OffsetAndMetadata(el["offset"] + 1, None)

        async with self.consumer_locks[internal_name]:
            consumer = self.consumers[internal_name].consumer
            payload = payload or None
            try:
                consumer.commit(offsets=payload)
            except KafkaError as e:
                KarapaceBase.internal_error(message=f"error sending commit request: {e}", content_type=content_type)
        empty_response()

    async def get_offsets(self, internal_name: Tuple[str, str], content_type: str, request_data: dict):
        LOG.info("Retrieving offsets for %s", internal_name)
        self._assert_consumer_exists(internal_name, content_type)
        self._assert_has_key(request_data, "partitions", content_type)
        response = {"offsets": []}
        async with self.consumer_locks[internal_name]:
            consumer = self.consumers[internal_name].consumer
            for el in request_data["partitions"]:
                convert_to_int(el, "partition", content_type)
                tp = TopicPartition(el["topic"], el["partition"])
                commit_info = consumer.committed(tp, metadata=True)
                if not commit_info:
                    continue
                response["offsets"].append(
                    {
                        "topic": tp.topic,
                        "partition": tp.partition,
                        "metadata": commit_info.metadata,
                        "offset": commit_info.offset,
                    }
                )
        KarapaceBase.r(body=response, content_type=content_type)

    # SUBSCRIPTION
    async def set_subscription(self, internal_name: Tuple[str, str], content_type: str, request_data: dict):
        LOG.info("Updating subscription for %s", internal_name)
        self._assert_consumer_exists(internal_name, content_type)
        topics = request_data.get("topics", [])
        topics_pattern = request_data.get("topic_pattern")
        async with self.consumer_locks[internal_name]:
            consumer = self.consumers[internal_name].consumer
            try:
                consumer.subscribe(topics=topics, pattern=topics_pattern)
                self._update_partition_assignments(consumer)
                empty_response()
            except AssertionError:
                self._illegal_state_fail(
                    message="Neither topic_pattern nor topics are present in request", content_type=content_type
                )
            except IllegalStateError as e:
                self._illegal_state_fail(str(e), content_type=content_type)
            finally:
                LOG.info("Done updating subscription")

    async def get_subscription(self, internal_name: Tuple[str, str], content_type: str):
        LOG.info("Retrieving subscription for %s", internal_name)
        self._assert_consumer_exists(internal_name, content_type)
        async with self.consumer_locks[internal_name]:
            consumer = self.consumers[internal_name].consumer
            if consumer.subscription() is None:
                topics = []
            else:
                topics = list(consumer.subscription())
            KarapaceBase.r(content_type=content_type, body={"topics": topics})

    async def delete_subscription(self, internal_name: Tuple[str, str], content_type: str):
        LOG.info("Deleting subscription for %s", internal_name)
        self._assert_consumer_exists(internal_name, content_type)
        async with self.consumer_locks[internal_name]:
            self.consumers[internal_name].consumer.unsubscribe()
        empty_response()

    # ASSIGNMENTS
    async def set_assignments(self, internal_name: Tuple[str, str], content_type: str, request_data: dict):
        LOG.info("Updating assignments for %s to %r", internal_name, request_data)
        self._assert_consumer_exists(internal_name, content_type)
        self._assert_has_key(request_data, "partitions", content_type)
        partitions = []
        for el in request_data["partitions"]:
            convert_to_int(el, "partition", content_type)
            self._has_topic_and_partition_keys(el, content_type)
            partitions.append(TopicPartition(el["topic"], el["partition"]))
        async with self.consumer_locks[internal_name]:
            try:
                consumer = self.consumers[internal_name].consumer
                consumer.assign(partitions)
                self._update_partition_assignments(consumer)
                empty_response()
            except IllegalStateError as e:
                self._illegal_state_fail(message=str(e), content_type=content_type)
            finally:
                LOG.info("Done updating assignment")

    async def get_assignments(self, internal_name: Tuple[str, str], content_type: str):
        LOG.info("Retrieving assignment for %s", internal_name)
        self._assert_consumer_exists(internal_name, content_type)
        async with self.consumer_locks[internal_name]:
            consumer = self.consumers[internal_name].consumer
            KarapaceBase.r(
                content_type=content_type,
                body={"partitions": [{"topic": pd.topic, "partition": pd.partition} for pd in consumer.assignment()]},
            )

    # POSITIONS
    async def seek_to(self, internal_name: Tuple[str, str], content_type: str, request_data: dict):
        LOG.info("Resetting offsets for %s to %r", internal_name, request_data)
        self._assert_consumer_exists(internal_name, content_type)
        self._assert_has_key(request_data, "offsets", content_type)
        seeks = []
        for el in request_data["offsets"]:
            self._assert_has_key(el, "topic", content_type)
            for k in ["offset", "partition"]:
                self._assert_has_key(el, k, content_type)
                convert_to_int(el, k, content_type)
            self._assert_positive_number(el, "offset", content_type)
            seeks.append((TopicPartition(topic=el["topic"], partition=el["partition"]), el["offset"]))
        async with self.consumer_locks[internal_name]:
            consumer = self.consumers[internal_name].consumer
            for part, offset in seeks:
                try:
                    consumer.seek(part, offset)
                except AssertionError:
                    self._illegal_state_fail(f"Partition {part} is unassigned", content_type)
            empty_response()

    async def seek_limit(
        self, internal_name: Tuple[str, str], content_type: str, request_data: dict, beginning: bool = True
    ):
        direction = "beginning" if beginning else "end"
        LOG.info("Seeking %s offsets", direction)
        self._assert_consumer_exists(internal_name, content_type)
        self._assert_has_key(request_data, "partitions", content_type)
        resets = []
        for el in request_data["partitions"]:
            convert_to_int(el, "partition", content_type)
            for k in ["topic", "partition"]:
                self._assert_has_key(el, k, content_type)
            resets.append(TopicPartition(topic=el["topic"], partition=el["partition"]))

        async with self.consumer_locks[internal_name]:
            consumer = self.consumers[internal_name].consumer
            try:
                if beginning:
                    consumer.seek_to_beginning(*resets)
                else:
                    consumer.seek_to_end(*resets)
                empty_response()
            except AssertionError:
                self._illegal_state_fail(f"Trying to reset unassigned partitions to {direction}", content_type)

    async def fetch(self, internal_name: Tuple[str, str], content_type: str, formats: dict, query_params: dict):
        LOG.info("Running fetch for name %s with parameters %r and formats %r", internal_name, query_params, formats)
        self._assert_consumer_exists(internal_name, content_type)
        async with self.consumer_locks[internal_name]:
            consumer = self.consumers[internal_name].consumer
            serialization_format = self.consumers[internal_name].serialization_format
            config = self.consumers[internal_name].config
            request_format = formats["embedded_format"]
            self._assert(
                cond=serialization_format == request_format,
                code=HTTPStatus.NOT_ACCEPTABLE,
                sub_code=RESTErrorCodes.UNSUPPORTED_FORMAT.value,
                content_type=content_type,
                message=f"Consumer format {serialization_format} does not match the embedded format {request_format}",
            )
            LOG.info("Fetch request for %s with params %r", internal_name, query_params)
            try:
                timeout = (
                    int(query_params["timeout"]) if "timeout" in query_params else config["consumer.request.timeout.ms"]
                )
                # we get to be more in line with the confluent proxy by doing a bunch of fetches each time and
                # respecting the max fetch request size
                max_bytes = (
                    int(query_params["max_bytes"]) if "max_bytes" in query_params else consumer.config["fetch_max_bytes"]
                )
            except ValueError:
                KarapaceBase.internal_error(message=f"Invalid request parameters: {query_params}", content_type=content_type)
            for val in [timeout, max_bytes]:
                if not val:
                    continue
                if val <= 0:
                    KarapaceBase.internal_error(message=f"Invalid request parameter {val}", content_type=content_type)
            response = []
            LOG.info(
                "Will poll multiple times for a single message with a total timeout of %dms, "
                "until at least %d bytes have been fetched",
                timeout,
                max_bytes,
            )
            read_bytes = 0
            start_time = time.monotonic()
            poll_data = defaultdict(list)
            message_count = 0
            while read_bytes < max_bytes and start_time + timeout / 1000 > time.monotonic():
                time_left = start_time + timeout / 1000 - time.monotonic()
                bytes_left = max_bytes - read_bytes
                LOG.info(
                    "Polling with %r time left and %d bytes left, gathered %d messages so far",
                    time_left,
                    bytes_left,
                    message_count,
                )
                data = consumer.poll(timeout_ms=timeout, max_records=1)
                LOG.debug("Successfully polled for messages")
                for topic, records in data.items():
                    for rec in records:
                        message_count += 1
                        read_bytes += (
                            max(0, rec.serialized_key_size)
                            + max(0, rec.serialized_value_size)
                            + max(0, rec.serialized_header_size)
                        )
                        poll_data[topic].append(rec)
            LOG.info("Gathered %d total messages", message_count)
            for tp in poll_data:
                for msg in poll_data[tp]:
                    try:
                        key = await self.deserialize(msg.key, request_format) if msg.key else None
                        value = await self.deserialize(msg.value, request_format) if msg.value else None
                    except (UnpackError, InvalidMessageHeader, InvalidPayload) as e:
                        KarapaceBase.internal_error(message=f"deserialization error: {e}", content_type=content_type)
                    element = {
                        "topic": tp.topic,
                        "partition": tp.partition,
                        "offset": msg.offset,
                        "key": key,
                        "value": value,
                    }
                    response.append(element)

            KarapaceBase.r(content_type=content_type, body=response)

    async def deserialize(self, bytes_: bytes, fmt: str):
        if not bytes_:
            return None
        if fmt in {"avro", "jsonschema", "protobuf"}:
            return await self.deserializer.deserialize(bytes_)
        if fmt == "json":
            return ujson.loads(bytes_.decode("utf-8"))
        return base64.b64encode(bytes_).decode("utf-8")

    def close(self):
        for k in list(self.consumers.keys()):
            c = self.consumers.pop(k)
            try:
                c.consumer.close()
            except:  # pylint: disable=bare-except
                pass<|MERGE_RESOLUTION|>--- conflicted
+++ resolved
@@ -34,16 +34,11 @@
 class ConsumerManager:
     def __init__(self, config: dict) -> None:
         self.config = config
-<<<<<<< HEAD
         self.protocol = "https" if self.config["use_secured_proxy"] else "http"
         if self.config["advertised_port"] is None:
             self.hostname = f"{self.protocol}://{self.config['advertised_hostname']}:{self.config['port']}"
         else:
             self.hostname = f"{self.protocol}://{self.config['advertised_hostname']}:{self.config['advertised_port']}"
-        self.log = logging.getLogger("RestConsumerManager")
-=======
-        self.hostname = f"http://{self.config['advertised_hostname']}:{self.config['port']}"
->>>>>>> eb5a7720
         self.deserializer = SchemaRegistryDeserializer(config=config)
         self.consumers = {}
         self.consumer_locks = defaultdict(Lock)

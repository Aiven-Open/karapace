"""
Copyright (c) 2023 Aiven Ltd
See LICENSE for details
"""
from dataclasses import dataclass
from karapace.protobuf.compare_result import CompareResult
from karapace.protobuf.exception import IllegalArgumentException
from karapace.protobuf.proto_type import ProtoType
from karapace.protobuf.type_element import TypeElement
from typing import Dict, List, Optional, TYPE_CHECKING, Union

if TYPE_CHECKING:
    from karapace.protobuf.field_element import FieldElement
    from karapace.protobuf.message_element import MessageElement


def compute_name(t: ProtoType, result_path: List[str], package_name: str, types: dict) -> Optional[str]:
    string = t.string

    if string.startswith("."):
        name = string[1:]
        if types.get(name):
            return name
        return None
    canonical_name = list(result_path)
    if package_name:
        canonical_name.insert(0, package_name)
    while len(canonical_name) > 0:
        pretender: str = ".".join(canonical_name) + "." + string
        pt = types.get(pretender)
        if pt is not None:
            return pretender
        canonical_name.pop()
    if types.get(string):
        return string
    return None


class CompareTypes:
    def __init__(self, self_package_name: str, other_package_name: str, result: CompareResult) -> None:
<<<<<<< HEAD

        self.self_package_name = self_package_name or ""
        self.other_package_name = other_package_name or ""

=======
        self.self_package_name = self_package_name
        self.other_package_name = other_package_name
>>>>>>> 23c5fee2
        self.self_types: Dict[str, Union[TypeRecord, TypeRecordMap]] = {}
        self.other_types: Dict[str, Union[TypeRecord, TypeRecordMap]] = {}
        self.locked_messages: List["MessageElement"] = []
        self.environment: List["MessageElement"] = []
        self.result = result

    def add_a_type(self, prefix: str, package_name: str, type_element: TypeElement, types: dict) -> None:
        name: str
        if prefix:
            name = prefix + "." + type_element.name
        else:
            name = type_element.name
        from karapace.protobuf.field_element import FieldElement
        from karapace.protobuf.message_element import MessageElement

        if isinstance(type_element, MessageElement):  # add support of MapEntry messages
            if "map_entry" in type_element.options:
                key: Optional[FieldElement] = next((f for f in type_element.fields if f.name == "key"), None)
                value: Optional[FieldElement] = next((f for f in type_element.fields if f.name == "value"), None)
                types[name] = TypeRecordMap(package_name, type_element, key, value)
            else:
                types[name] = TypeRecord(package_name, type_element)
        else:
            types[name] = TypeRecord(package_name, type_element)

        for t in type_element.nested_types:
            self.add_a_type(name, package_name, t, types)

    def add_self_type(self, package_name: str, type_element: TypeElement) -> None:
        self.add_a_type(package_name, package_name, type_element, self.self_types)

    def add_other_type(self, package_name: str, type_element: TypeElement) -> None:
        self.add_a_type(package_name, package_name, type_element, self.other_types)

    def get_self_type(self, t: ProtoType) -> Union[None, "TypeRecord", "TypeRecordMap"]:
        name = compute_name(t, self.result.path, self.self_package_name, self.self_types)
        if name is not None:
            type_record = self.self_types.get(name)
            return type_record
        return None

    def get_other_type(self, t: ProtoType) -> Union[None, "TypeRecord", "TypeRecordMap"]:
        name = compute_name(t, self.result.path, self.other_package_name, self.other_types)
        if name is not None:
            type_record = self.other_types.get(name)
            return type_record
        return None

    def self_type_short_name(self, t: ProtoType) -> Optional[str]:
        name = compute_name(t, self.result.path, self.self_package_name, self.self_types)
        if name is None:
            raise IllegalArgumentException(f"Cannot determine message type {t}")
        type_record: TypeRecord = self.self_types.get(name)
        package_name = type_record.package_name
        if package_name is None:
            return name
        if name.startswith(package_name):
            return name[(len(package_name) + 1) :]
        return name

    def other_type_short_name(self, t: ProtoType) -> Optional[str]:
        name = compute_name(t, self.result.path, self.other_package_name, self.other_types)
        if name is None:
            raise IllegalArgumentException(f"Cannot determine message type {t}")
        type_record: TypeRecord = self.other_types.get(name)
        package_name = type_record.package_name
        if package_name is None:
            return name
        if name.startswith(package_name):
            return name[(len(package_name) + 1) :]
        return name

    def lock_message(self, message: "MessageElement") -> bool:
        if message in self.locked_messages:
            return False
        self.locked_messages.append(message)
        return True

    def unlock_message(self, message: "MessageElement") -> bool:
        if message in self.locked_messages:
            self.locked_messages.remove(message)
            return True
        return False


@dataclass
class TypeRecord:
    package_name: str
    type_element: TypeElement


class TypeRecordMap(TypeRecord):
    def __init__(
        self, package_name: str, type_element: TypeElement, key: Optional["FieldElement"], value: Optional["FieldElement"]
    ) -> None:
        super().__init__(package_name, type_element)
        self.key = key
        self.value = value

    def map_type(self) -> ProtoType:
        return ProtoType.get2(f"map<{self.key.element_type}, {self.value.element_type}>")<|MERGE_RESOLUTION|>--- conflicted
+++ resolved
@@ -38,15 +38,9 @@
 
 class CompareTypes:
     def __init__(self, self_package_name: str, other_package_name: str, result: CompareResult) -> None:
-<<<<<<< HEAD
-
         self.self_package_name = self_package_name or ""
         self.other_package_name = other_package_name or ""
 
-=======
-        self.self_package_name = self_package_name
-        self.other_package_name = other_package_name
->>>>>>> 23c5fee2
         self.self_types: Dict[str, Union[TypeRecord, TypeRecordMap]] = {}
         self.other_types: Dict[str, Union[TypeRecord, TypeRecordMap]] = {}
         self.locked_messages: List["MessageElement"] = []

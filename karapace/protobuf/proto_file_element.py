"""
Copyright (c) 2023 Aiven Ltd
See LICENSE for details
"""
# Ported from square/wire:
# wire-library/wire-schema/src/commonMain/kotlin/com/squareup/wire/schema/internal/parser/ProtoFileElement.kt
from karapace.dependency import Dependency
from karapace.protobuf.compare_result import CompareResult, Modification
from karapace.protobuf.compare_type_storage import CompareTypes
from karapace.protobuf.location import Location
from karapace.protobuf.syntax import Syntax
from karapace.protobuf.type_element import TypeElement
from typing import Dict, List, Optional


def _collect_dependencies_types(compare_types: CompareTypes, dependencies: Optional[Dict[str, Dependency]], is_self: bool):
    for dep in dependencies.values():
        types: List[TypeElement] = dep.schema.schema.proto_file_element.types
        sub_deps = dep.schema.schema.dependencies
        package_name = dep.schema.schema.proto_file_element.package_name
        type_: TypeElement
        for type_ in types:
            if is_self:
                compare_types.add_self_type(package_name, type_)
            else:
                compare_types.add_other_type(package_name, type_)
        if sub_deps is None:
            return
        _collect_dependencies_types(compare_types, sub_deps, is_self)


class ProtoFileElement:
    def __init__(
        self,
        location: Location,
        package_name: Optional[str] = None,
        syntax: Optional[Syntax] = None,
        imports: Optional[list] = None,
        public_imports: Optional[list] = None,
        types: Optional[List[TypeElement]] = None,
        services: Optional[list] = None,
        extend_declarations: Optional[list] = None,
        options: Optional[list] = None,
    ) -> None:
        if types is None:
            types = list()
        self.location = location
        self.package_name = package_name
        self.syntax = syntax
        self.options = options or []
        self.extend_declarations = extend_declarations or []
        self.services = services or []
        self.types = types or []
        self.public_imports = public_imports or []
        self.imports = imports or []

    def to_schema(self) -> str:
        strings: list = [
            "// Proto schema formatted by Wire, do not edit.\n",
            "// Source: ",
            str(self.location.with_path_only()),
            "\n",
        ]
        if self.syntax:
            strings.append("\n")
            strings.append('syntax = "')
            strings.append(str(self.syntax))
            strings.append('";\n')

        if self.package_name:
            strings.append("\n")
            strings.append("package " + str(self.package_name) + ";\n")

        if self.imports or self.public_imports:
            strings.append("\n")

            for file in self.imports:
                strings.append('import "' + str(file) + '";\n')

            for file in self.public_imports:
                strings.append('import public "' + str(file) + '";\n')

        if self.options:
            strings.append("\n")
            for option in self.options:
                strings.append(str(option.to_schema_declaration()))

        if self.types:
            for type_element in self.types:
                strings.append("\n")
                strings.append(str(type_element.to_schema()))

        if self.extend_declarations:
            for extend_declaration in self.extend_declarations:
                strings.append("\n")
                strings.append(str(extend_declaration.to_schema()))

        if self.services:
            for service in self.services:
                strings.append("\n")
                strings.append(str(service.to_schema()))

        return "".join(strings)

    @staticmethod
    def empty(path) -> "ProtoFileElement":
        return ProtoFileElement(Location.get(path))

    # TODO: there maybe be faster comparison workaround
    def __eq__(self, other: "ProtoFileElement") -> bool:  # type: ignore
        a = self.to_schema()
        b = other.to_schema()

        return a == b

    def __repr__(self) -> str:
        return self.to_schema()

<<<<<<< HEAD
    def compare(
        self,
        other: "ProtoFileElement",
        result: CompareResult,
        self_dependencies: Optional[Dict[str, Dependency]] = None,
        other_dependencies: Optional[Dict[str, Dependency]] = None,
    ) -> CompareResult:

        from karapace.protobuf.compare_type_lists import compare_type_lists

=======
    def compare(self, other: "ProtoFileElement", result: CompareResult) -> CompareResult:
>>>>>>> 23c5fee2
        if self.package_name != other.package_name:
            result.add_modification(Modification.PACKAGE_ALTER)
        # TODO: do we need syntax check?
        if self.syntax != other.syntax:
            result.add_modification(Modification.SYNTAX_ALTER)

        compare_types = CompareTypes(self.package_name, other.package_name, result)
<<<<<<< HEAD
        if self_dependencies:
            _collect_dependencies_types(compare_types, self_dependencies, True)

        if other_dependencies:
            _collect_dependencies_types(compare_types, other_dependencies, False)
        return compare_type_lists(self.types, other.types, result, compare_types)
=======
        type_: TypeElement
        for i, type_ in enumerate(self.types):
            self_types[type_.name] = type_
            self_indexes[type_.name] = i
            package_name = self.package_name or ""
            compare_types.add_self_type(package_name, type_)

        for i, type_ in enumerate(other.types):
            other_types[type_.name] = type_
            other_indexes[type_.name] = i
            package_name = other.package_name or ""
            compare_types.add_other_type(package_name, type_)

        for name in chain(self_types.keys(), other_types.keys() - self_types.keys()):
            result.push_path(str(name), True)

            if self_types.get(name) is None and other_types.get(name) is not None:
                if isinstance(other_types[name], MessageElement):
                    result.add_modification(Modification.MESSAGE_ADD)
                elif isinstance(other_types[name], EnumElement):
                    result.add_modification(Modification.ENUM_ADD)
                else:
                    raise IllegalStateException("Instance of element is not applicable")
            elif self_types.get(name) is not None and other_types.get(name) is None:
                if isinstance(self_types[name], MessageElement):
                    result.add_modification(Modification.MESSAGE_DROP)
                elif isinstance(self_types[name], EnumElement):
                    result.add_modification(Modification.ENUM_DROP)
                else:
                    raise IllegalStateException("Instance of element is not applicable")
            else:
                if other_indexes[name] != self_indexes[name]:
                    if isinstance(self_types[name], MessageElement):
                        # incompatible type
                        result.add_modification(Modification.MESSAGE_MOVE)
                    else:
                        raise IllegalStateException("Instance of element is not applicable")
                else:
                    if isinstance(self_types[name], MessageElement) and isinstance(other_types[name], MessageElement):
                        self_types[name].compare(other_types[name], result, compare_types)
                    elif isinstance(self_types[name], EnumElement) and isinstance(other_types[name], EnumElement):
                        self_types[name].compare(other_types[name], result, compare_types)
                    else:
                        # incompatible type
                        result.add_modification(Modification.TYPE_ALTER)
            result.pop_path(True)

        return result
>>>>>>> 23c5fee2
<|MERGE_RESOLUTION|>--- conflicted
+++ resolved
@@ -116,7 +116,6 @@
     def __repr__(self) -> str:
         return self.to_schema()
 
-<<<<<<< HEAD
     def compare(
         self,
         other: "ProtoFileElement",
@@ -124,12 +123,8 @@
         self_dependencies: Optional[Dict[str, Dependency]] = None,
         other_dependencies: Optional[Dict[str, Dependency]] = None,
     ) -> CompareResult:
-
         from karapace.protobuf.compare_type_lists import compare_type_lists
 
-=======
-    def compare(self, other: "ProtoFileElement", result: CompareResult) -> CompareResult:
->>>>>>> 23c5fee2
         if self.package_name != other.package_name:
             result.add_modification(Modification.PACKAGE_ALTER)
         # TODO: do we need syntax check?
@@ -137,60 +132,9 @@
             result.add_modification(Modification.SYNTAX_ALTER)
 
         compare_types = CompareTypes(self.package_name, other.package_name, result)
-<<<<<<< HEAD
         if self_dependencies:
             _collect_dependencies_types(compare_types, self_dependencies, True)
 
         if other_dependencies:
             _collect_dependencies_types(compare_types, other_dependencies, False)
-        return compare_type_lists(self.types, other.types, result, compare_types)
-=======
-        type_: TypeElement
-        for i, type_ in enumerate(self.types):
-            self_types[type_.name] = type_
-            self_indexes[type_.name] = i
-            package_name = self.package_name or ""
-            compare_types.add_self_type(package_name, type_)
-
-        for i, type_ in enumerate(other.types):
-            other_types[type_.name] = type_
-            other_indexes[type_.name] = i
-            package_name = other.package_name or ""
-            compare_types.add_other_type(package_name, type_)
-
-        for name in chain(self_types.keys(), other_types.keys() - self_types.keys()):
-            result.push_path(str(name), True)
-
-            if self_types.get(name) is None and other_types.get(name) is not None:
-                if isinstance(other_types[name], MessageElement):
-                    result.add_modification(Modification.MESSAGE_ADD)
-                elif isinstance(other_types[name], EnumElement):
-                    result.add_modification(Modification.ENUM_ADD)
-                else:
-                    raise IllegalStateException("Instance of element is not applicable")
-            elif self_types.get(name) is not None and other_types.get(name) is None:
-                if isinstance(self_types[name], MessageElement):
-                    result.add_modification(Modification.MESSAGE_DROP)
-                elif isinstance(self_types[name], EnumElement):
-                    result.add_modification(Modification.ENUM_DROP)
-                else:
-                    raise IllegalStateException("Instance of element is not applicable")
-            else:
-                if other_indexes[name] != self_indexes[name]:
-                    if isinstance(self_types[name], MessageElement):
-                        # incompatible type
-                        result.add_modification(Modification.MESSAGE_MOVE)
-                    else:
-                        raise IllegalStateException("Instance of element is not applicable")
-                else:
-                    if isinstance(self_types[name], MessageElement) and isinstance(other_types[name], MessageElement):
-                        self_types[name].compare(other_types[name], result, compare_types)
-                    elif isinstance(self_types[name], EnumElement) and isinstance(other_types[name], EnumElement):
-                        self_types[name].compare(other_types[name], result, compare_types)
-                    else:
-                        # incompatible type
-                        result.add_modification(Modification.TYPE_ALTER)
-            result.pop_path(True)
-
-        return result
->>>>>>> 23c5fee2
+        return compare_type_lists(self.types, other.types, result, compare_types)
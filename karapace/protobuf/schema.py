--- conflicted
+++ resolved
@@ -10,10 +10,7 @@
         self.schema = schema
 
     def __str__(self) -> str:
-<<<<<<< HEAD
-=======
         return self.schema
 
     def to_json(self):
->>>>>>> 620759f3
         return self.schema
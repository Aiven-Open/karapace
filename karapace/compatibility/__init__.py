"""
karapace - schema compatibility checking

Copyright (c) 2019 Aiven Ltd
See LICENSE for details
"""
from enum import Enum, unique
from jsonschema import Draft7Validator
from karapace.avro_compatibility import (
    ReaderWriterCompatibilityChecker as AvroChecker, SchemaCompatibilityResult, SchemaCompatibilityType,
    SchemaIncompatibilityType
)
from karapace.compatibility.jsonschema.checks import compatibility as jsonschema_compatibility
from karapace.compatibility.protobuf.checks import check_protobuf_schema_compatibility
from karapace.schema_reader import SchemaType, TypedSchema

import logging

LOG = logging.getLogger(__name__)


@unique
class CompatibilityModes(Enum):
    """ Supported compatibility modes.

    - none: no compatibility checks done.
    - backward compatibility: new schema can *read* data produced by the olders
      schemas.
    - forward compatibility: new schema can *produce* data compatible with old
      schemas.
    - transitive compatibility: new schema can read data produced by *all*
      previous schemas, otherwise only the previous schema is checked.
    """
    BACKWARD = "BACKWARD"
    BACKWARD_TRANSITIVE = "BACKWARD_TRANSITIVE"
    FORWARD = "FORWARD"
    FORWARD_TRANSITIVE = "FORWARD_TRANSITIVE"
    FULL = "FULL"
    FULL_TRANSITIVE = "FULL_TRANSITIVE"
    NONE = "NONE"

    def is_transitive(self) -> bool:
        TRANSITIVE_MODES = {
            "BACKWARD_TRANSITIVE",
            "FORWARD_TRANSITIVE",
            "FULL_TRANSITIVE",
        }
        return self.value in TRANSITIVE_MODES


def check_avro_compatibility(reader_schema, writer_schema) -> SchemaCompatibilityResult:
    result = AvroChecker().get_compatibility(reader=reader_schema, writer=writer_schema)
    if (
        result.compatibility is SchemaCompatibilityType.incompatible
        and [SchemaIncompatibilityType.missing_enum_symbols] != result.incompatibilities
    ):
        return result

    return SchemaCompatibilityResult.compatible()


def check_jsonschema_compatibility(reader: Draft7Validator, writer: Draft7Validator) -> SchemaCompatibilityResult:
    return jsonschema_compatibility(reader, writer)


def check_protobuf_compatibility(reader, writer) -> SchemaCompatibilityResult:
    return check_protobuf_schema_compatibility(reader, writer)


def check_compatibility(
    old_schema: TypedSchema, new_schema: TypedSchema, compatibility_mode: CompatibilityModes
) -> SchemaCompatibilityResult:
    """ Check that `old_schema` and `new_schema` are compatible under `compatibility_mode`. """
    if old_schema.schema_type is not new_schema.schema_type:
        return SchemaCompatibilityResult.incompatible(
            incompat_type=SchemaIncompatibilityType.type_mismatch,
            message=f"Comparing different schema types: {old_schema.schema_type} with {new_schema.schema_type}",
            location=[],
        )

    if compatibility_mode is CompatibilityModes.NONE:
        LOG.info("Compatibility level set to NONE, no schema compatibility checks performed")
        return SchemaCompatibilityResult.compatible()

    if old_schema.schema_type is SchemaType.AVRO:
        if compatibility_mode in {CompatibilityModes.BACKWARD, CompatibilityModes.BACKWARD_TRANSITIVE}:
            result = check_avro_compatibility(
                reader_schema=new_schema.schema,
                writer_schema=old_schema.schema,
            )

        elif compatibility_mode in {CompatibilityModes.FORWARD, CompatibilityModes.FORWARD_TRANSITIVE}:
            result = check_avro_compatibility(
                reader_schema=old_schema.schema,
                writer_schema=new_schema.schema,
            )

        elif compatibility_mode in {CompatibilityModes.FULL, CompatibilityModes.FULL_TRANSITIVE}:
            result = check_avro_compatibility(
                reader_schema=new_schema.schema,
                writer_schema=old_schema.schema,
            )
            result = result.merged_with(
                check_avro_compatibility(
                    reader_schema=old_schema.schema,
                    writer_schema=new_schema.schema,
                )
            )

    elif old_schema.schema_type is SchemaType.JSONSCHEMA:
        if compatibility_mode in {CompatibilityModes.BACKWARD, CompatibilityModes.BACKWARD_TRANSITIVE}:
            result = check_jsonschema_compatibility(
                reader=new_schema.schema,
                writer=old_schema.schema,
            )

        elif compatibility_mode in {CompatibilityModes.FORWARD, CompatibilityModes.FORWARD_TRANSITIVE}:
            result = check_jsonschema_compatibility(
                reader=old_schema.schema,
                writer=new_schema.schema,
            )

        elif compatibility_mode in {CompatibilityModes.FULL, CompatibilityModes.FULL_TRANSITIVE}:
            result = check_jsonschema_compatibility(
                reader=new_schema.schema,
                writer=old_schema.schema,
            )
            result = result.merged_with(
                check_jsonschema_compatibility(
                    reader=old_schema.schema,
                    writer=new_schema.schema,
                )
            )

    elif old_schema.schema_type is SchemaType.PROTOBUF:
        if compatibility_mode in {CompatibilityModes.BACKWARD, CompatibilityModes.BACKWARD_TRANSITIVE}:
            result = check_protobuf_compatibility(
                reader=new_schema.schema,
                writer=old_schema.schema,
            )
        elif compatibility_mode in {CompatibilityModes.FORWARD, CompatibilityModes.FORWARD_TRANSITIVE}:
<<<<<<< HEAD
            result = check_protobuf_compatibility(reader=old_schema.schema, writer=new_schema.schema)

        elif compatibility_mode in {CompatibilityModes.FULL, CompatibilityModes.FULL_TRANSITIVE}:
            result = check_protobuf_compatibility(reader=new_schema.schema, writer=old_schema.schema)
            result = result.merged_with(check_protobuf_compatibility(reader=old_schema.schema, writer=new_schema.schema))
=======
            result = check_protobuf_compatibility(
                reader=old_schema.schema,
                writer=new_schema.schema,
            )

        elif compatibility_mode in {CompatibilityModes.FULL, CompatibilityModes.FULL_TRANSITIVE}:
            result = check_protobuf_compatibility(
                reader=new_schema.schema,
                writer=old_schema.schema,
            )
            result = result.merged_with(check_protobuf_compatibility(
                reader=old_schema.schema,
                writer=new_schema.schema,
            ))
>>>>>>> 4b88525d

    else:
        result = SchemaCompatibilityResult.incompatible(
            incompat_type=SchemaIncompatibilityType.type_mismatch,
            message=f"Unknow schema_type {old_schema.schema_type}",
            location=[],
        )

    return result<|MERGE_RESOLUTION|>--- conflicted
+++ resolved
@@ -139,13 +139,6 @@
                 writer=old_schema.schema,
             )
         elif compatibility_mode in {CompatibilityModes.FORWARD, CompatibilityModes.FORWARD_TRANSITIVE}:
-<<<<<<< HEAD
-            result = check_protobuf_compatibility(reader=old_schema.schema, writer=new_schema.schema)
-
-        elif compatibility_mode in {CompatibilityModes.FULL, CompatibilityModes.FULL_TRANSITIVE}:
-            result = check_protobuf_compatibility(reader=new_schema.schema, writer=old_schema.schema)
-            result = result.merged_with(check_protobuf_compatibility(reader=old_schema.schema, writer=new_schema.schema))
-=======
             result = check_protobuf_compatibility(
                 reader=old_schema.schema,
                 writer=new_schema.schema,
@@ -160,7 +153,6 @@
                 reader=old_schema.schema,
                 writer=new_schema.schema,
             ))
->>>>>>> 4b88525d
 
     else:
         result = SchemaCompatibilityResult.incompatible(

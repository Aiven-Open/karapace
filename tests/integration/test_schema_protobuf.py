"""
karapace - schema tests

Copyright (c) 2019 Aiven Ltd
See LICENSE for details
"""
from dataclasses import dataclass
from karapace.client import Client
from karapace.protobuf.kotlin_wrapper import trim_margin
from karapace.schema_type import SchemaType
from karapace.typing import JsonData
from tests.base_testcase import BaseTestCase
from tests.utils import create_subject_name_factory
from typing import List, Optional, Union

import logging
import pytest

baseurl = "http://localhost:8081"


def add_slashes(text: str) -> str:
    escape_dict = {
        "\a": "\\a",
        "\b": "\\b",
        "\f": "\\f",
        "\n": "\\n",
        "\r": "\\r",
        "\t": "\\t",
        "\v": "\\v",
        "'": "\\'",
        '"': '\\"',
        "\\": "\\\\",
    }
    trans_table = str.maketrans(escape_dict)
    return text.translate(trans_table)


log = logging.getLogger(__name__)


# This test ProtoBuf schemas in subject registeration, compatibility of evolved version and querying the schema
# w.r.t. normalization of whitespace and other minor differences to verify equality and inequality comparison of such schemas
@pytest.mark.parametrize("trail", ["", "/"])
async def test_protobuf_schema_normalization(registry_async_client: Client, trail: str) -> None:
    subject = create_subject_name_factory(f"test_protobuf_schema_compatibility-{trail}")()

    res = await registry_async_client.put(f"config/{subject}{trail}", json={"compatibility": "BACKWARD"})
    assert res.status_code == 200

    original_schema = """
            |syntax = "proto3";
            |package a1;
            |message TestMessage {
            |    message Value {
            |        string str2 = 1;
            |        int32 x = 2;
            |    }
            |    string test = 1;
            |    .a1.TestMessage.Value val = 2;
            |}
            |"""

    original_schema = trim_margin(original_schema)

    # Same schema with different whitespaces to see API equality comparison works
    original_schema_with_whitespace = trim_margin(
        """
            |syntax = "proto3";
            |
            |package a1;
            |
            |
            |message TestMessage {
            |    message Value {
            |        string str2 = 1;
            |      int32 x = 2;
            |    }
            |  string test = 1;
            |      .a1.TestMessage.Value val = 2;
            |}
            |"""
    )

    res = await registry_async_client.post(
        f"subjects/{subject}/versions{trail}", json={"schemaType": "PROTOBUF", "schema": original_schema}
    )
    assert res.status_code == 200
    assert "id" in res.json()
    original_id = res.json()["id"]

    res = await registry_async_client.post(
        f"subjects/{subject}/versions{trail}", json={"schemaType": "PROTOBUF", "schema": original_schema}
    )
    assert res.status_code == 200
    assert "id" in res.json()
    assert original_id == res.json()["id"], "No duplication"

    res = await registry_async_client.post(
        f"subjects/{subject}/versions{trail}", json={"schemaType": "PROTOBUF", "schema": original_schema_with_whitespace}
    )
    assert res.status_code == 200
    assert "id" in res.json()
    assert original_id == res.json()["id"], "No duplication with whitespace differences"

    res = await registry_async_client.post(
        f"subjects/{subject}{trail}", json={"schemaType": "PROTOBUF", "schema": original_schema}
    )
    assert res.status_code == 200
    assert "id" in res.json()
    assert "schema" in res.json()
    assert original_id == res.json()["id"], "Check returns original id"

    res = await registry_async_client.post(
        f"subjects/{subject}{trail}", json={"schemaType": "PROTOBUF", "schema": original_schema_with_whitespace}
    )
    assert res.status_code == 200
    assert "id" in res.json()
    assert "schema" in res.json()
    assert original_id == res.json()["id"], "Check returns original id"

    evolved_schema = """
            |syntax = "proto3";
            |package a1;
            |message TestMessage {
            |    message Value {
            |        string str2 = 1;
            |        Enu x = 2;
            |    }
            |    string test = 1;
            |    .a1.TestMessage.Value val = 2;
            |    enum Enu {
            |        A = 0;
            |        B = 1;
            |    }
            |}
            |"""
    evolved_schema = trim_margin(evolved_schema)

    res = await registry_async_client.post(
        f"compatibility/subjects/{subject}/versions/latest{trail}",
        json={"schemaType": "PROTOBUF", "schema": evolved_schema},
    )
    assert res.status_code == 200
    assert res.json() == {"is_compatible": True}

    res = await registry_async_client.post(
        f"subjects/{subject}/versions{trail}", json={"schemaType": "PROTOBUF", "schema": evolved_schema}
    )
    assert res.status_code == 200
    assert "id" in res.json()
    assert original_id != res.json()["id"], "Evolved is not equal"
    evolved_id = res.json()["id"]

    res = await registry_async_client.post(
        f"compatibility/subjects/{subject}/versions/latest{trail}",
        json={"schemaType": "PROTOBUF", "schema": original_schema},
    )
    assert res.json() == {"is_compatible": True}
    assert res.status_code == 200
    res = await registry_async_client.post(
        f"subjects/{subject}/versions{trail}", json={"schemaType": "PROTOBUF", "schema": original_schema}
    )
    assert res.status_code == 200
    assert "id" in res.json()
    assert original_id == res.json()["id"], "Original id again"

    res = await registry_async_client.post(
        f"subjects/{subject}{trail}", json={"schemaType": "PROTOBUF", "schema": evolved_schema}
    )
    assert res.status_code == 200
    assert "id" in res.json()
    assert "schema" in res.json()
    assert evolved_id == res.json()["id"], "Check returns evolved id"


async def test_protobuf_schema_references(registry_async_client: Client) -> None:

    customer_schema = """
                |syntax = "proto3";
                |package a1;
                |import "Place.proto";
                |import "google/protobuf/duration.proto";
                |import "google/type/color.proto";
                |message Customer {
                |        string name = 1;
                |        int32 code = 2;
                |        Place place = 3;
                |        google.protobuf.Duration dur = 4;
                |        google.type.Color color = 5;
                |}
                |"""

    customer_schema = trim_margin(customer_schema)

    place_schema = """
            |syntax = "proto3";
            |package a1;
            |message Place {
            |        string city = 1;
            |        int32 zone = 2;
            |}
            |"""

    place_schema = trim_margin(place_schema)
    res = await registry_async_client.post(
        "subjects/place/versions", json={"schemaType": "PROTOBUF", "schema": place_schema}
    )
    assert res.status_code == 200

    assert "id" in res.json()

    customer_references = [{"name": "Place.proto", "subject": "place", "version": 1}]
    res = await registry_async_client.post(
        "subjects/customer/versions",
        json={"schemaType": "PROTOBUF", "schema": customer_schema, "references": customer_references},
    )
    assert res.status_code == 200

    assert "id" in res.json()

    original_schema = """
            |syntax = "proto3";
            |package a1;
            |import "Customer.proto";
            |message TestMessage {
            |    enum Enum {
            |       HIGH = 0;
            |       MIDDLE = 1;
            |       LOW = 2;
            |    }
            |    message Value {
            |        message Label{
            |              int32 Id = 1;
            |              string name = 2;
            |        }
            |        Customer customer = 1;
            |        int32 x = 2;
            |    }
            |    string test = 1;
            |    .a1.TestMessage.Value val = 2;
            |    oneof page_info {
            |      option (my_option) = true;
            |      int32 page_number = 3;
            |      int32 result_per_page = 4;
            |    }
            |}
            |"""

    original_schema = trim_margin(original_schema)
    references = [{"name": "Customer.proto", "subject": "customer", "version": 1}]
    res = await registry_async_client.post(
        "subjects/test_schema/versions",
        json={"schemaType": "PROTOBUF", "schema": original_schema, "references": references},
    )
    assert res.status_code == 200

    assert "id" in res.json()

    res = await registry_async_client.get("subjects/customer/versions/latest/referencedby", json={})
    assert res.status_code == 200

    myjson = res.json()
    referents = [3]
    assert not any(x != y for x, y in zip(myjson, referents))

    res = await registry_async_client.get("subjects/place/versions/latest/referencedby", json={})
    assert res.status_code == 200

<<<<<<< HEAD
=======
    myjson = res.json()
>>>>>>> 27868585
    res = await registry_async_client.delete("subjects/customer/versions/1")
    assert res.status_code == 422

    match_msg = "One or more references exist to the schema {magic=1,keytype=SCHEMA,subject=customer,version=1}."
    myjson = res.json()
    assert myjson["error_code"] == 42206 and myjson["message"] == match_msg

    res = await registry_async_client.delete("subjects/test_schema/versions/1")
    assert res.status_code == 200
<<<<<<< HEAD
    res = await registry_async_client.delete("subjects/test_schema/versions/1")
    myjson = res.json()
    match_msg = "Subject 'test_schema' Version 1 was soft deleted.Set permanent=true to delete permanently"

    assert res.status_code == 422

    assert myjson["error_code"] == 42206 and myjson["message"] == match_msg
    res = await registry_async_client.delete("subjects/customer/versions/1")
    myjson = res.json()
    match_msg = "One or more references exist to the schema {magic=1,keytype=SCHEMA,subject=customer,version=1}."

    assert res.status_code == 422
    assert myjson["error_code"] == 42206 and myjson["message"] == match_msg
=======
>>>>>>> 27868585

    res = await registry_async_client.delete("subjects/test_schema/versions/1?permanent=true")
    assert res.status_code == 200

    res = await registry_async_client.delete("subjects/customer/versions/1")
    assert res.status_code == 200


<<<<<<< HEAD
async def test_protobuf_schema_jjaakola_one(registry_async_client: Client) -> None:
    no_ref = """
             |syntax = "proto3";
             |
             |message NoReference {
             |    string name = 1;
             |}
             |"""

    no_ref = trim_margin(no_ref)
    res = await registry_async_client.post("subjects/sub1/versions", json={"schemaType": "PROTOBUF", "schema": no_ref})
    assert res.status_code == 200
    assert "id" in res.json()

    with_first_ref = """
                |syntax = "proto3";
                |
                |import "NoReference.proto";
                |
                |message WithReference {
                |    string name = 1;
                |    NoReference ref = 2;
                |}"""

    with_first_ref = trim_margin(with_first_ref)
    references = [{"name": "NoReference.proto", "subject": "sub1", "version": 1}]

    res = await registry_async_client.post(
        "subjects/sub2/versions",
        json={"schemaType": "PROTOBUF", "schema": with_first_ref, "references": references},
    )
    assert res.status_code == 200
    assert "id" in res.json()

    no_ref_second = """
                    |syntax = "proto3";
                    |
                    |message NoReferenceTwo {
                    |    string name = 1;
                    |}
                    |"""

    no_ref_second = trim_margin(no_ref_second)
    res = await registry_async_client.post(
        "subjects/sub3/versions", json={"schemaType": "PROTOBUF", "schema": no_ref_second}
    )
    assert res.status_code == 200
    assert "id" in res.json()

    add_new_ref_in_sub2 = """
                             |syntax = "proto3";
                             |import "NoReference.proto";
                             |import "NoReferenceTwo.proto";
                             |message WithReference {
                             |    string name = 1;
                             |    NoReference ref = 2;
                             |    NoReferenceTwo refTwo = 3;
                             |}
                             |"""

    add_new_ref_in_sub2 = trim_margin(add_new_ref_in_sub2)

    references = [
        {"name": "NoReference.proto", "subject": "sub1", "version": 1},
        {"name": "NoReferenceTwo.proto", "subject": "sub3", "version": 1},
    ]

    res = await registry_async_client.post(
        "subjects/sub2/versions",
        json={"schemaType": "PROTOBUF", "schema": add_new_ref_in_sub2, "references": references},
    )
    assert res.status_code == 200
    assert "id" in res.json()


=======
>>>>>>> 27868585
async def test_protobuf_schema_verifier(registry_async_client: Client) -> None:
    customer_schema = """
            |syntax = "proto3";
            |package a1;
            |message Customer {
            |        string name = 1;
            |        int32 code = 2;
            |}
            |"""

    customer_schema = trim_margin(customer_schema)
    res = await registry_async_client.post(
        "subjects/customer/versions", json={"schemaType": "PROTOBUF", "schema": customer_schema}
    )
    assert res.status_code == 200
    assert "id" in res.json()
    original_schema = """
            |syntax = "proto3";
            |package a1;
            |import "Customer.proto";
            |message TestMessage {
            |    enum Enum {
            |       HIGH = 0;
            |       MIDDLE = 1;
            |       LOW = 2;
            |    }
            |    message Value {
            |        message Label{
            |              int32 Id = 1;
            |              string name = 2;
            |        }
            |        Customer customer = 1;
            |        int32 x = 2;
            |    }
            |    string test = 1;
            |    .a1.TestMessage.Value val = 2;
            |    TestMessage.Value valx = 3;
            |
            |    oneof page_info {
            |      option (my_option) = true;
            |      int32 page_number = 5;
            |      int32 result_per_page = 6;
            |    }
            |}
            |"""

    original_schema = trim_margin(original_schema)
    references = [{"name": "Customer.proto", "subject": "customer", "version": 1}]
    res = await registry_async_client.post(
        "subjects/test_schema/versions",
        json={"schemaType": "PROTOBUF", "schema": original_schema, "references": references},
    )
    assert res.status_code == 200
    assert "id" in res.json()
    res = await registry_async_client.get("subjects/customer/versions/latest/referencedby", json={})
    assert res.status_code == 200
    myjson = res.json()
    referents = [2]
    assert not any(x != y for x, y in zip(myjson, referents))

    res = await registry_async_client.delete("subjects/customer/versions/1")
    assert res.status_code == 422
    match_msg = "One or more references exist to the schema {magic=1,keytype=SCHEMA,subject=customer,version=1}."
    myjson = res.json()
    assert myjson["error_code"] == 42206 and myjson["message"] == match_msg

    res = await registry_async_client.delete("subjects/test_schema/versions/1")
    assert res.status_code == 200

<<<<<<< HEAD
    res = await registry_async_client.delete("subjects/customer/versions/1")
    assert res.status_code == 404

=======
>>>>>>> 27868585
    res = await registry_async_client.delete("subjects/test_schema/versions/1?permanent=true")
    assert res.status_code == 200

    res = await registry_async_client.delete("subjects/customer/versions/1")
    assert res.status_code == 200


@dataclass
class TestCaseSchema:
    schema_type: SchemaType
    schema_str: str
    subject: str
    references: Optional[List[JsonData]] = None
    expected: int = 200
    expected_msg: str = ""
    expected_error_code: Optional[int] = None


TestCaseSchema.__test__ = False


@dataclass
class TestCaseDeleteSchema:
    subject: str
    version: int
    schema_id: int
    expected: int = 200
    expected_msg: str = ""
    expected_error_code: Optional[int] = None


TestCaseDeleteSchema.__test__ = False


@dataclass
class TestCaseHardDeleteSchema(TestCaseDeleteSchema):
    pass


@dataclass
class ReferenceTestCase(BaseTestCase):
    schemas: List[Union[TestCaseSchema, TestCaseDeleteSchema]]


# Base case
SCHEMA_NO_REF = """\
syntax = "proto3";

message NoReference {
  string name = 1;
}
"""

SCHEMA_NO_REF_TWO = """\
syntax = "proto3";

message NoReferenceTwo {
  string name = 1;
}
"""

SCHEMA_WITH_REF = """\
syntax = "proto3";

import "NoReference.proto";

message WithReference {
  string name = 1;
  NoReference ref = 2;
}
"""

SCHEMA_WITH_2ND_LEVEL_REF = """\
syntax = "proto3";

import "WithReference.proto";

message With2ndLevelReference {
  string name = 1;
  WithReference ref = 2;
}
"""

SCHEMA_REMOVES_REFERENCED_FIELD_INCOMPATIBLE = """\
syntax = "proto3";

message WithReference {
  string name = 1;
}
"""

SCHEMA_ADDS_NEW_REFERENCE = """\
syntax = "proto3";

import "NoReference.proto";
import "NoReferenceTwo.proto";

message WithReference {
  string name = 1;
  NoReference ref = 2;
  NoReferenceTwo refTwo = 3;
}
"""

# Invalid schema
SCHEMA_INVALID_MISSING_CLOSING_BRACE = """\
syntax = "proto3";

import "NoReference.proto";

message SchemaMissingClosingBrace {
  string name = 1;
  NoReference ref = 2;

"""

# Schema having multiple messages
SCHEMA_NO_REF_TWO_MESSAGES = """\
syntax = "proto3";

message NoReferenceOne {
  string nameOne = 1;
}

message NoReferenceTwo {
  string nameTwo = 1;
}
"""

SCHEMA_WITH_REF_TO_NO_REFERENCE_TWO = """\
syntax = "proto3";

import "NoReferenceTwo.proto";

message WithReference {
  string name = 1;
  NoReferenceTwo ref = 2;
}
"""


# Nested references
SCHEMA_NO_REF_NESTED_MESSAGE = """\
syntax = "proto3";

message NoReference {
  message NoReferenceNested {
    string nameNested = 1;
  }
  string name = 1;
  NoReferenceNested ref = 2;
}
"""

SCHEMA_WITH_REF_TO_NESTED = """\
syntax = "proto3";

import "NoReferenceNested.proto";

message WithReference {
  string name = 1;
  NoReference.NoReferenceNested ref = 2;
}
"""


@pytest.mark.parametrize(
    "testcase",
    [
        ReferenceTestCase(
            test_name="No references",
            schemas=[
                TestCaseSchema(
                    schema_type=SchemaType.PROTOBUF,
                    schema_str=SCHEMA_NO_REF,
                    subject="nr_s1",
                    references=[],
                    expected=200,
                ),
                TestCaseDeleteSchema(
                    subject="nr_s1",
                    schema_id=1,
                    version=1,
                    expected=200,
                ),
            ],
        ),
        # Better error message should be given back, now it is only InvalidSchema
        ReferenceTestCase(
            test_name="With reference, ref schema does not exist",
            schemas=[
                TestCaseSchema(
                    schema_type=SchemaType.PROTOBUF,
                    schema_str=SCHEMA_WITH_REF,
                    subject="wr_nonexisting_s1",
                    references=[{"name": "NoReference.proto", "subject": "wr_not_found", "version": 1}],
                    expected=422,
                    expected_msg=(
                        f"Invalid schema {SCHEMA_WITH_REF} "
                        "with refs [{name='NoReference.proto', subject='wr_not_found', version=1}] of type PROTOBUF"
                    ),
                    expected_error_code=42201,
                ),
            ],
        ),
        ReferenceTestCase(
            test_name="With reference, references not given",
            schemas=[
                TestCaseSchema(
                    schema_type=SchemaType.PROTOBUF,
                    schema_str=SCHEMA_WITH_REF,
                    subject="wr_nonexisting_s1_missing_references",
                    references=[],
                    expected=422,
                    expected_msg=f"Invalid schema {SCHEMA_WITH_REF} with refs [] of type PROTOBUF",
                    expected_error_code=42201,
                ),
            ],
        ),
        ReferenceTestCase(
            test_name="With reference",
            schemas=[
                TestCaseSchema(
                    schema_type=SchemaType.PROTOBUF,
                    schema_str=SCHEMA_NO_REF,
                    subject="wr_s1",
                    references=[],
                    expected=200,
                ),
                TestCaseSchema(
                    schema_type=SchemaType.PROTOBUF,
                    schema_str=SCHEMA_WITH_REF,
                    subject="wr_s2",
                    references=[{"name": "NoReference.proto", "subject": "wr_s1", "version": 1}],
                    expected=200,
                ),
                TestCaseDeleteSchema(
                    subject="wr_s1",
                    schema_id=1,
                    version=1,
                    expected=422,
                    expected_msg=(
                        "One or more references exist to the schema {magic=1,keytype=SCHEMA,subject=wr_s1,version=1}."
                    ),
                    expected_error_code=42206,
                ),
                TestCaseDeleteSchema(
                    subject="wr_s2",
                    schema_id=2,
                    version=1,
                    expected=200,
                ),
                TestCaseHardDeleteSchema(
                    subject="wr_s2",
                    schema_id=2,
                    version=1,
                    expected=200,
                ),
                TestCaseDeleteSchema(
                    subject="wr_s1",
                    schema_id=1,
                    version=1,
                    expected=200,
                ),
            ],
        ),
        ReferenceTestCase(
            test_name="With reference, remove referenced field causes incompatible schema",
            schemas=[
                TestCaseSchema(
                    schema_type=SchemaType.PROTOBUF,
                    schema_str=SCHEMA_NO_REF,
                    subject="wr_s1_test_incompatible_change",
                    references=[],
                    expected=200,
                ),
                TestCaseSchema(
                    schema_type=SchemaType.PROTOBUF,
                    schema_str=SCHEMA_WITH_REF,
                    subject="wr_s2_test_incompatible_change",
                    references=[{"name": "NoReference.proto", "subject": "wr_s1_test_incompatible_change", "version": 1}],
                    expected=200,
                ),
                TestCaseSchema(
                    schema_type=SchemaType.PROTOBUF,
                    schema_str=SCHEMA_REMOVES_REFERENCED_FIELD_INCOMPATIBLE,
                    subject="wr_s2_test_incompatible_change",
                    references=[],
                    expected=409,
                    expected_msg=(
                        "Incompatible schema, compatibility_mode=BACKWARD "
                        "Incompatible modification Modification.MESSAGE_DROP found"
                    ),
                ),
            ],
        ),
        ReferenceTestCase(
            test_name="With reference, add new referenced field",
            schemas=[
                TestCaseSchema(
                    schema_type=SchemaType.PROTOBUF,
                    schema_str=SCHEMA_NO_REF,
                    subject="wr_s1_add_new_reference",
                    references=[],
                    expected=200,
                ),
                TestCaseSchema(
                    schema_type=SchemaType.PROTOBUF,
                    schema_str=SCHEMA_WITH_REF,
                    subject="wr_s2_add_new_reference",
                    references=[{"name": "NoReference.proto", "subject": "wr_s1_add_new_reference", "version": 1}],
                    expected=200,
                ),
                TestCaseSchema(
                    schema_type=SchemaType.PROTOBUF,
                    schema_str=SCHEMA_NO_REF_TWO,
                    subject="wr_s3_the_new_reference",
                    references=[],
                    expected=200,
                ),
                TestCaseSchema(
                    schema_type=SchemaType.PROTOBUF,
                    schema_str=SCHEMA_ADDS_NEW_REFERENCE,
                    subject="wr_s2_add_new_reference",
                    references=[
                        {"name": "NoReference.proto", "subject": "wr_s1_add_new_reference", "version": 1},
                        {"name": "NoReferenceTwo.proto", "subject": "wr_s3_the_new_reference", "version": 1},
                    ],
                    expected=200,
                ),
            ],
        ),
        ReferenceTestCase(
            test_name="With reference chain, nonexisting schema",
            schemas=[
                TestCaseSchema(
                    schema_type=SchemaType.PROTOBUF,
                    schema_str=SCHEMA_NO_REF,
                    subject="wr_chain_s1",
                    references=[],
                    expected=200,
                ),
                TestCaseSchema(
                    schema_type=SchemaType.PROTOBUF,
                    schema_str=SCHEMA_WITH_REF,
                    subject="wr_chain_s2",
                    references=[
                        {"name": "NoReference.proto", "subject": "wr_chain_s1", "version": 1},
                        {"name": "NotFoundReference.proto", "subject": "wr_chain_nonexisting", "version": 1},
                    ],
                    expected=422,
                    expected_msg=(
                        f"Invalid schema {SCHEMA_WITH_REF} "
                        "with refs [{name='NoReference.proto', subject='wr_chain_s1', version=1}, "
                        "{name='NotFoundReference.proto', subject='wr_chain_nonexisting', version=1}] "
                        "of type PROTOBUF"
                    ),
                    expected_error_code=42201,
                ),
            ],
        ),
        ReferenceTestCase(
            test_name="With reference chain",
            schemas=[
                TestCaseSchema(
                    schema_type=SchemaType.PROTOBUF,
                    schema_str=SCHEMA_NO_REF,
                    subject="wr_chain_s1",
                    references=[],
                    expected=200,
                ),
                TestCaseSchema(
                    schema_type=SchemaType.PROTOBUF,
                    schema_str=SCHEMA_WITH_REF,
                    subject="wr_chain_s2",
                    references=[{"name": "NoReference.proto", "subject": "wr_chain_s1", "version": 1}],
                    expected=200,
                ),
                TestCaseSchema(
                    schema_type=SchemaType.PROTOBUF,
                    schema_str=SCHEMA_WITH_2ND_LEVEL_REF,
                    subject="wr_chain_s3",
                    references=[{"name": "WithReference.proto", "subject": "wr_chain_s2", "version": 1}],
                    expected=200,
                ),
                TestCaseDeleteSchema(
                    subject="wr_chain_s1",
                    schema_id=1,
                    version=1,
                    expected=422,
                ),
                TestCaseDeleteSchema(
                    subject="wr_chain_s2",
                    schema_id=2,
                    version=1,
                    expected=422,
                ),
                TestCaseDeleteSchema(
                    subject="wr_chain_s3",
                    schema_id=3,
                    version=1,
                    expected=200,
                ),
                TestCaseHardDeleteSchema(
                    subject="wr_chain_s3",
                    schema_id=3,
                    version=1,
                    expected=200,
                ),
                TestCaseDeleteSchema(
                    subject="wr_chain_s2",
                    schema_id=2,
                    version=1,
                    expected=200,
                ),
                TestCaseHardDeleteSchema(
                    subject="wr_chain_s2",
                    schema_id=2,
                    version=1,
                    expected=200,
                ),
                TestCaseDeleteSchema(
                    subject="wr_chain_s1",
                    schema_id=1,
                    version=1,
                    expected=200,
                ),
            ],
        ),
        ReferenceTestCase(
            test_name="Invalid schema missing closing brace",
            schemas=[
                TestCaseSchema(
                    schema_type=SchemaType.PROTOBUF,
                    schema_str=SCHEMA_NO_REF,
                    subject="wr_invalid_reference_ok_schema",
                    references=[],
                    expected=200,
                ),
                TestCaseSchema(
                    schema_type=SchemaType.PROTOBUF,
                    schema_str=SCHEMA_INVALID_MISSING_CLOSING_BRACE,
                    subject="wr_invalid_missing_closing_brace",
                    references=[{"name": "NoReference.proto", "subject": "wr_invalid_reference_ok_schema", "version": 1}],
                    expected=422,
                    expected_msg=(
                        f"Invalid schema {SCHEMA_INVALID_MISSING_CLOSING_BRACE} "
                        "with refs [{name='NoReference.proto', subject='wr_invalid_reference_ok_schema', version=1}] "
                        "of type PROTOBUF"
                    ),
                    expected_error_code=42201,
                ),
            ],
        ),
        ReferenceTestCase(
            test_name="With reference to message from schema file defining two messages",
            schemas=[
                TestCaseSchema(
                    schema_type=SchemaType.PROTOBUF,
                    schema_str=SCHEMA_NO_REF_TWO_MESSAGES,
                    subject="wr_s1_two_messages",
                    references=[],
                    expected=200,
                ),
                TestCaseSchema(
                    schema_type=SchemaType.PROTOBUF,
                    schema_str=SCHEMA_WITH_REF_TO_NO_REFERENCE_TWO,
                    subject="wr_s2_referencing_message_two",
                    references=[{"name": "NoReferenceTwo.proto", "subject": "wr_s1_two_messages", "version": 1}],
                    expected=200,
                ),
            ],
        ),
        ReferenceTestCase(
            test_name="With reference to nested message",
            schemas=[
                TestCaseSchema(
                    schema_type=SchemaType.PROTOBUF,
                    schema_str=SCHEMA_NO_REF_NESTED_MESSAGE,
                    subject="wr_s1_with_nested_message",
                    references=[],
                    expected=200,
                ),
                TestCaseSchema(
                    schema_type=SchemaType.PROTOBUF,
                    schema_str=SCHEMA_WITH_REF_TO_NESTED,
                    subject="wr_s2_referencing_nested_message",
                    references=[{"name": "NoReference.proto", "subject": "wr_s1_with_nested_message", "version": 1}],
                    expected=200,
                ),
            ],
        ),
    ],
    ids=str,
)
async def test_references(testcase: ReferenceTestCase, registry_async_client: Client):
    for testdata in testcase.schemas:
        if isinstance(testdata, TestCaseSchema):
            print(f"Adding new schema, subject: '{testdata.subject}'\n{testdata.schema_str}")
            body = {"schemaType": testdata.schema_type, "schema": testdata.schema_str}
            if testdata.references:
                body["references"] = testdata.references
            res = await registry_async_client.post(f"subjects/{testdata.subject}/versions", json=body)
        elif isinstance(testdata, TestCaseHardDeleteSchema):
            print(
                f"Permanently deleting schema, subject: '{testdata.subject}, "
                f"schema: {testdata.schema_id}, version: {testdata.version}' "
            )
            res = await registry_async_client.delete(
                f"subjects/{testdata.subject}/versions/{testdata.version}?permanent=true"
            )
        elif isinstance(testdata, TestCaseDeleteSchema):
            print(
                f"Deleting schema, subject: '{testdata.subject}, schema: {testdata.schema_id}, version: {testdata.version}' "
            )
            res = await registry_async_client.delete(f"subjects/{testdata.subject}/versions/{testdata.version}")
        else:
            raise Exception("Unknown test case.")
        assert res.status_code == testdata.expected
        if testdata.expected_msg:
            assert res.json_result.get("message", None) == testdata.expected_msg
        if testdata.expected_error_code:
            assert res.json_result.get("error_code") == testdata.expected_error_code
        if isinstance(testdata, TestCaseSchema):
            if testdata.expected == 200:
                schema_id = res.json().get("id")
                fetch_schema_res = await registry_async_client.get(f"/schemas/ids/{schema_id}")
                assert fetch_schema_res.status_code == 200
        if isinstance(testdata, TestCaseDeleteSchema):
            if testdata.expected == 200:
                fetch_res = await registry_async_client.get(f"/subjects/{testdata.subject}/versions/{testdata.version}")
                assert fetch_res.status_code == 404
            else:
                fetch_schema_res = await registry_async_client.get(f"/schemas/ids/{testdata.schema_id}")
                assert fetch_schema_res.status_code == 200<|MERGE_RESOLUTION|>--- conflicted
+++ resolved
@@ -267,10 +267,6 @@
     res = await registry_async_client.get("subjects/place/versions/latest/referencedby", json={})
     assert res.status_code == 200
 
-<<<<<<< HEAD
-=======
-    myjson = res.json()
->>>>>>> 27868585
     res = await registry_async_client.delete("subjects/customer/versions/1")
     assert res.status_code == 422
 
@@ -280,7 +276,6 @@
 
     res = await registry_async_client.delete("subjects/test_schema/versions/1")
     assert res.status_code == 200
-<<<<<<< HEAD
     res = await registry_async_client.delete("subjects/test_schema/versions/1")
     myjson = res.json()
     match_msg = "Subject 'test_schema' Version 1 was soft deleted.Set permanent=true to delete permanently"
@@ -294,8 +289,6 @@
 
     assert res.status_code == 422
     assert myjson["error_code"] == 42206 and myjson["message"] == match_msg
-=======
->>>>>>> 27868585
 
     res = await registry_async_client.delete("subjects/test_schema/versions/1?permanent=true")
     assert res.status_code == 200
@@ -304,7 +297,7 @@
     assert res.status_code == 200
 
 
-<<<<<<< HEAD
+
 async def test_protobuf_schema_jjaakola_one(registry_async_client: Client) -> None:
     no_ref = """
              |syntax = "proto3";
@@ -380,8 +373,6 @@
     assert "id" in res.json()
 
 
-=======
->>>>>>> 27868585
 async def test_protobuf_schema_verifier(registry_async_client: Client) -> None:
     customer_schema = """
             |syntax = "proto3";
@@ -451,12 +442,9 @@
     res = await registry_async_client.delete("subjects/test_schema/versions/1")
     assert res.status_code == 200
 
-<<<<<<< HEAD
     res = await registry_async_client.delete("subjects/customer/versions/1")
     assert res.status_code == 404
 
-=======
->>>>>>> 27868585
     res = await registry_async_client.delete("subjects/test_schema/versions/1?permanent=true")
     assert res.status_code == 200
 

--- conflicted
+++ resolved
@@ -89,11 +89,7 @@
 test_objects_protobuf = [
     {
         'query': 5,
-<<<<<<< HEAD
-        'speed': 'LOW'
-=======
         'speed': 'HIGH'
->>>>>>> 28c71de1
     },
     {
         'query': 10,

# PyPI dependencies
accept-types<1
aiohttp<4
aiokafka<1
confluent-kafka==2.3.0
isodate<1
jsonschema<5
<<<<<<< HEAD
=======
lz4
>>>>>>> 376a6b62
networkx<4
protobuf<4
pyjwt>=2.4.0<3
python-dateutil<3
python-snappy
tenacity<9
typing-extensions
ujson<6
watchfiles<1
xxhash~=3.3
rich~=13.6.0
cachetools==5.3.1
<<<<<<< HEAD
schedule
psutil
prometheus-client
=======
zstandard
>>>>>>> 376a6b62

# Patched dependencies
#
# Note: It is important to use commits to reference patched dependencies. This
# has two advantages:
# - Reproducible builds
# - The contents of the file change, which invalidates the existing docker
#   images and forces a new image generation.
#
https://github.com/aiven/kafka-python/archive/1b95333c9628152066fb8b1092de9da0433401fd.tar.gz
https://github.com/aiven/avro/archive/5a82d57f2a650fd87c819a30e433f1abb2c76ca2.tar.gz#subdirectory=lang/py<|MERGE_RESOLUTION|>--- conflicted
+++ resolved
@@ -5,10 +5,7 @@
 confluent-kafka==2.3.0
 isodate<1
 jsonschema<5
-<<<<<<< HEAD
-=======
 lz4
->>>>>>> 376a6b62
 networkx<4
 protobuf<4
 pyjwt>=2.4.0<3
@@ -21,13 +18,8 @@
 xxhash~=3.3
 rich~=13.6.0
 cachetools==5.3.1
-<<<<<<< HEAD
-schedule
-psutil
 prometheus-client
-=======
 zstandard
->>>>>>> 376a6b62
 
 # Patched dependencies
 #
